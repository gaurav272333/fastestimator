--- conflicted
+++ resolved
@@ -175,13 +175,8 @@
                 max_steps = self.steps_per_epoch
             else:
                 max_steps = min(self.pipeline.num_examples["train"]) // global_batch_size
-<<<<<<< HEAD
             ops, model_list, losses_epoch = self.network.load_epoch(epoch, "train")
-            self._run_traces_on_epoch_begin({"mode": "train", "epoch": epoch, "train_step": train_step})
-=======
-            ops, model_list, loss_list = self.network.load_epoch(epoch, "train")
             self._run_traces_on_epoch_begin({"mode": "train", "epoch": epoch, "train_step": self.train_step})
->>>>>>> 79f5c133
             for batch_idx in range(max_steps):
                 batch = next(ds_iter)
                 self._run_traces_on_batch_begin({
@@ -218,11 +213,7 @@
                 self.train_step += 1
             self._run_traces_on_epoch_end({"mode": "train", "epoch": epoch, "train_step": self.train_step})
             if self.do_eval:
-<<<<<<< HEAD
-                self.val(epoch, train_step)
-=======
-                self.val(epoch, global_batch_size, self.train_step)
->>>>>>> 79f5c133
+                self.val(epoch, self.train_step)
         self._run_traces_on_end({
             "train_step": self.train_step,
             "num_devices": self.num_devices,
