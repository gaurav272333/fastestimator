--- conflicted
+++ resolved
@@ -24,44 +24,24 @@
 
 def abs(tensor: Tensor) -> Tensor:
     """Compute the absolute value of a tensor.
-<<<<<<< HEAD
-    
-=======
 
->>>>>>> fb21e170
     This method can be used with Numpy data:
     ```python
     n = np.array([-2, 7, -19])
     b = fe.backend.abs(n)  # [2, 7, 19]
     ```
-<<<<<<< HEAD
-    
-=======
 
->>>>>>> fb21e170
     This method can be used with TensorFlow tensors:
     ```python
     t = tf.constant([-2, 7, -19])
     b = fe.backend.abs(t)  # [2, 7, 19]
     ```
-<<<<<<< HEAD
-    
-=======
 
->>>>>>> fb21e170
     This method can be used with PyTorch tensors:
     ```python
     p = torch.tensor([-2, 7, -19])
     b = fe.backend.abs(p)  # [2, 7, 19]
     ```
-<<<<<<< HEAD
-    
-    Args:
-        tensor: The input value. 
-
-    Returns:
-        The absolute value of `tensor`. 
-=======
 
     Args:
         tensor: The input value.
@@ -71,7 +51,6 @@
 
     Raises:
         ValueError: If `tensor` is an unacceptable data type.
->>>>>>> fb21e170
     """
     if isinstance(tensor, tf.Tensor):
         return tf.abs(tensor)
